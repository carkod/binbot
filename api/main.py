--- conflicted
+++ resolved
@@ -35,17 +35,6 @@
 app.db = mongo[os.environ["MONGO_APP_DATABASE"]]
 
 # Cronjob
-<<<<<<< HEAD
-if (os.getenv("FLASK_ENV") != 'development'):
-    scheduler = BackgroundScheduler()
-    assets = Assets(app)
-    orders = Orders(app)
-
-    scheduler.add_job(func=assets.store_balance, trigger='cron', timezone="UTC", hour=0, minute=1)
-    scheduler.add_job(func=orders.poll_historical_orders, trigger='cron', args=[app], timezone="UTC", hour=1, minute=1)
-    scheduler.start()
-    atexit.register(lambda: scheduler.shutdown(wait=False))
-=======
 scheduler = BackgroundScheduler()
 assets = Assets(app)
 orders = Orders(app)
@@ -54,7 +43,6 @@
 scheduler.add_job(func=orders.poll_historical_orders, trigger='cron', args=[app], timezone="UTC", hour=1, minute=1)
 scheduler.start()
 atexit.register(lambda: scheduler.shutdown(wait=False))
->>>>>>> e03e3318
 
 # Register Blueprints
 app.register_blueprint(user_blueprint, url_prefix="/user")
