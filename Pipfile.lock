{
    "_meta": {
        "hash": {
            "sha256": "65b4d6e094d492184bad238ab6f6e76642811508038e9704b32f7c52f9741f09"
        },
        "pipfile-spec": 6,
        "requires": {
            "python_version": "3.8"
        },
        "sources": [
            {
                "name": "pypi",
                "url": "https://pypi.org/simple",
                "verify_ssl": true
            }
        ]
    },
    "default": {
        "apscheduler": {
            "hashes": [
                "sha256:1cab7f2521e107d07127b042155b632b7a1cd5e02c34be5a28ff62f77c900c6a",
                "sha256:c06cc796d5bb9eb3c4f77727f6223476eb67749e7eea074d1587550702a7fbe3"
            ],
            "index": "pypi",
            "version": "==3.7.0"
        },
        "certifi": {
            "hashes": [
                "sha256:2bbf76fd432960138b3ef6dda3dde0544f27cbf8546c458e60baf371917ba9ee",
                "sha256:50b1e4f8446b06f41be7dd6338db18e0990601dce795c2b1686458aa7e8fa7d8"
            ],
            "version": "==2021.5.30"
        },
        "chardet": {
            "hashes": [
                "sha256:0d6f53a15db4120f2b08c94f11e7d93d2c911ee118b6b30a04ec3ee8310179fa",
                "sha256:f864054d66fd9118f2e67044ac8981a54775ec5b67aed0441892edb553d21da5"
            ],
            "version": "==4.0.0"
        },
        "click": {
            "hashes": [
                "sha256:8c04c11192119b1ef78ea049e0a6f0463e4c48ef00a30160c704337586f3ad7a",
                "sha256:fba402a4a47334742d782209a7c79bc448911afe1149d07bdabdf480b3e2f4b6"
            ],
            "version": "==8.0.1"
        },
        "dnspython": {
            "hashes": [
                "sha256:95d12f6ef0317118d2a1a6fc49aac65ffec7eb8087474158f42f26a639135216",
                "sha256:e4a87f0b573201a0f3727fa18a516b055fd1107e0e5477cded4a2de497df1dd4"
            ],
            "version": "==2.1.0"
        },
        "ecdsa": {
            "hashes": [
                "sha256:64c613005f13efec6541bb0a33290d0d03c27abab5f15fbab20fb0ee162bdd8e",
                "sha256:e108a5fe92c67639abae3260e43561af914e7fd0d27bae6d2ec1312ae7934dfe"
            ],
            "version": "==0.14.1"
        },
        "email-validator": {
            "hashes": [
                "sha256:094b1d1c60d790649989d38d34f69e1ef07792366277a2cf88684d03495d018f",
                "sha256:1a13bd6050d1db4475f13e444e169b6fe872434922d38968c67cea9568cce2f0"
            ],
            "version": "==1.1.2"
        },
        "flask": {
            "hashes": [
                "sha256:4efa1ae2d7c9865af48986de8aeb8504bf32c7f3d6fdc9353d34b21f4b127060",
                "sha256:8a4fdd8936eba2512e9c85df320a37e694c93945b33ef33c89946a340a238557"
            ],
            "index": "pypi",
            "version": "==1.1.2"
        },
        "flask-cors": {
            "hashes": [
                "sha256:74efc975af1194fc7891ff5cd85b0f7478be4f7f59fe158102e91abb72bb4438",
                "sha256:b60839393f3b84a0f3746f6cdca56c1ad7426aa738b70d6c61375857823181de"
            ],
            "index": "pypi",
            "version": "==3.0.10"
        },
        "flask-mongoengine": {
            "hashes": [
                "sha256:2db13140ce7f61a935e75268190450d5ecc9b60a7310fd289f9511835aa105d4",
                "sha256:ce68726d2be8d88006e88f17e4be3b7ad07c79ca8dedb60653d3dab5d9485840"
            ],
            "index": "pypi",
            "version": "==1.0.0"
        },
        "flask-wtf": {
            "hashes": [
                "sha256:6ff7af73458f182180906a37a783e290bdc8a3817fe4ad17227563137ca285bf",
                "sha256:ff177185f891302dc253437fe63081e7a46a4e99aca61dfe086fb23e54fff2dc"
            ],
            "version": "==0.15.1"
        },
        "gunicorn": {
            "hashes": [
                "sha256:9dcc4547dbb1cb284accfb15ab5667a0e5d1881cc443e0677b4882a4067a807e",
                "sha256:e0a968b5ba15f8a328fdfd7ab1fcb5af4470c28aaf7e55df02a99bc13138e6e8"
            ],
            "index": "pypi",
            "version": "==20.1.0"
        },
        "idna": {
            "hashes": [
                "sha256:b307872f855b18632ce0c21c5e45be78c0ea7ae4c15c828c20788b26921eb3f6",
                "sha256:b97d804b1e9b523befed77c48dacec60e6dcb0b5391d57af6a65a312a90648c0"
            ],
            "version": "==2.10"
        },
        "itsdangerous": {
            "hashes": [
                "sha256:5174094b9637652bdb841a3029700391451bd092ba3db90600dea710ba28e97c",
                "sha256:9e724d68fc22902a1435351f84c3fb8623f303fffcc566a4cb952df8c572cff0"
            ],
            "version": "==2.0.1"
        },
        "jinja2": {
            "hashes": [
                "sha256:1f06f2da51e7b56b8f238affdd6b4e2c61e39598a378cc49345bc1bd42a978a4",
                "sha256:703f484b47a6af502e743c9122595cc812b0271f661722403114f71a79d0f5a4"
            ],
            "version": "==3.0.1"
        },
        "markupsafe": {
            "hashes": [
                "sha256:01a9b8ea66f1658938f65b93a85ebe8bc016e6769611be228d797c9d998dd298",
                "sha256:023cb26ec21ece8dc3907c0e8320058b2e0cb3c55cf9564da612bc325bed5e64",
                "sha256:0446679737af14f45767963a1a9ef7620189912317d095f2d9ffa183a4d25d2b",
                "sha256:0717a7390a68be14b8c793ba258e075c6f4ca819f15edfc2a3a027c823718567",
                "sha256:0955295dd5eec6cb6cc2fe1698f4c6d84af2e92de33fbcac4111913cd100a6ff",
                "sha256:10f82115e21dc0dfec9ab5c0223652f7197feb168c940f3ef61563fc2d6beb74",
                "sha256:1d609f577dc6e1aa17d746f8bd3c31aa4d258f4070d61b2aa5c4166c1539de35",
                "sha256:2ef54abee730b502252bcdf31b10dacb0a416229b72c18b19e24a4509f273d26",
                "sha256:3c112550557578c26af18a1ccc9e090bfe03832ae994343cfdacd287db6a6ae7",
                "sha256:47ab1e7b91c098ab893b828deafa1203de86d0bc6ab587b160f78fe6c4011f75",
                "sha256:49e3ceeabbfb9d66c3aef5af3a60cc43b85c33df25ce03d0031a608b0a8b2e3f",
                "sha256:4efca8f86c54b22348a5467704e3fec767b2db12fc39c6d963168ab1d3fc9135",
                "sha256:53edb4da6925ad13c07b6d26c2a852bd81e364f95301c66e930ab2aef5b5ddd8",
                "sha256:594c67807fb16238b30c44bdf74f36c02cdf22d1c8cda91ef8a0ed8dabf5620a",
                "sha256:611d1ad9a4288cf3e3c16014564df047fe08410e628f89805e475368bd304914",
                "sha256:6557b31b5e2c9ddf0de32a691f2312a32f77cd7681d8af66c2692efdbef84c18",
                "sha256:693ce3f9e70a6cf7d2fb9e6c9d8b204b6b39897a2c4a1aa65728d5ac97dcc1d8",
                "sha256:6a7fae0dd14cf60ad5ff42baa2e95727c3d81ded453457771d02b7d2b3f9c0c2",
                "sha256:6c4ca60fa24e85fe25b912b01e62cb969d69a23a5d5867682dd3e80b5b02581d",
                "sha256:7d91275b0245b1da4d4cfa07e0faedd5b0812efc15b702576d103293e252af1b",
                "sha256:905fec760bd2fa1388bb5b489ee8ee5f7291d692638ea5f67982d968366bef9f",
                "sha256:97383d78eb34da7e1fa37dd273c20ad4320929af65d156e35a5e2d89566d9dfb",
                "sha256:984d76483eb32f1bcb536dc27e4ad56bba4baa70be32fa87152832cdd9db0833",
                "sha256:a30e67a65b53ea0a5e62fe23682cfe22712e01f453b95233b25502f7c61cb415",
                "sha256:ab3ef638ace319fa26553db0624c4699e31a28bb2a835c5faca8f8acf6a5a902",
                "sha256:b2f4bf27480f5e5e8ce285a8c8fd176c0b03e93dcc6646477d4630e83440c6a9",
                "sha256:b7f2d075102dc8c794cbde1947378051c4e5180d52d276987b8d28a3bd58c17d",
                "sha256:be98f628055368795d818ebf93da628541e10b75b41c559fdf36d104c5787066",
                "sha256:d7f9850398e85aba693bb640262d3611788b1f29a79f0c93c565694658f4071f",
                "sha256:f5653a225f31e113b152e56f154ccbe59eeb1c7487b39b9d9f9cdb58e6c79dc5",
                "sha256:f826e31d18b516f653fe296d967d700fddad5901ae07c622bb3705955e1faa94",
                "sha256:f8ba0e8349a38d3001fae7eadded3f6606f0da5d748ee53cc1dab1d6527b9509",
                "sha256:f9081981fe268bd86831e5c75f7de206ef275defcb82bc70740ae6dc507aee51",
                "sha256:fa130dd50c57d53368c9d59395cb5526eda596d3ffe36666cd81a44d56e48872"
            ],
            "version": "==2.0.1"
        },
        "mongoengine": {
            "hashes": [
                "sha256:3d1c8b9f5d43144bd726a3f01e58d2831c6fb112960a4a60b3a26fa85e026ab3",
                "sha256:de275e70cd58891dc46eef43369c522ce450dccb6d6f1979cbc9b93e6bdaf6cb"
            ],
            "version": "==0.23.1"
        },
        "numpy": {
            "hashes": [
                "sha256:1676b0a292dd3c99e49305a16d7a9f42a4ab60ec522eac0d3dd20cdf362ac010",
                "sha256:16f221035e8bd19b9dc9a57159e38d2dd060b48e93e1d843c49cb370b0f415fd",
                "sha256:43909c8bb289c382170e0282158a38cf306a8ad2ff6dfadc447e90f9961bef43",
                "sha256:4e465afc3b96dbc80cf4a5273e5e2b1e3451286361b4af70ce1adb2984d392f9",
                "sha256:55b745fca0a5ab738647d0e4db099bd0a23279c32b31a783ad2ccea729e632df",
                "sha256:5d050e1e4bc9ddb8656d7b4f414557720ddcca23a5b88dd7cff65e847864c400",
                "sha256:637d827248f447e63585ca3f4a7d2dfaa882e094df6cfa177cc9cf9cd6cdf6d2",
                "sha256:6690080810f77485667bfbff4f69d717c3be25e5b11bb2073e76bb3f578d99b4",
                "sha256:66fbc6fed94a13b9801fb70b96ff30605ab0a123e775a5e7a26938b717c5d71a",
                "sha256:67d44acb72c31a97a3d5d33d103ab06d8ac20770e1c5ad81bdb3f0c086a56cf6",
                "sha256:6ca2b85a5997dabc38301a22ee43c82adcb53ff660b89ee88dded6b33687e1d8",
                "sha256:6e51534e78d14b4a009a062641f465cfaba4fdcb046c3ac0b1f61dd97c861b1b",
                "sha256:70eb5808127284c4e5c9e836208e09d685a7978b6a216db85960b1a112eeace8",
                "sha256:830b044f4e64a76ba71448fce6e604c0fc47a0e54d8f6467be23749ac2cbd2fb",
                "sha256:8b7bb4b9280da3b2856cb1fc425932f46fba609819ee1c62256f61799e6a51d2",
                "sha256:a9c65473ebc342715cb2d7926ff1e202c26376c0dcaaee85a1fd4b8d8c1d3b2f",
                "sha256:c1c09247ccea742525bdb5f4b5ceeacb34f95731647fe55774aa36557dbb5fa4",
                "sha256:c5bf0e132acf7557fc9bb8ded8b53bbbbea8892f3c9a1738205878ca9434206a",
                "sha256:db250fd3e90117e0312b611574cd1b3f78bec046783195075cbd7ba9c3d73f16",
                "sha256:e515c9a93aebe27166ec9593411c58494fa98e5fcc219e47260d9ab8a1cc7f9f",
                "sha256:e55185e51b18d788e49fe8305fd73ef4470596b33fc2c1ceb304566b99c71a69",
                "sha256:ea9cff01e75a956dbee133fa8e5b68f2f92175233de2f88de3a682dd94deda65",
                "sha256:f1452578d0516283c87608a5a5548b0cdde15b99650efdfd85182102ef7a7c17",
                "sha256:f39a995e47cb8649673cfa0579fbdd1cdd33ea497d1728a6cb194d6252268e48"
            ],
            "version": "==1.20.3"
        },
        "pandas": {
            "hashes": [
                "sha256:167693a80abc8eb28051fbd184c1b7afd13ce2c727a5af47b048f1ea3afefff4",
                "sha256:2111c25e69fa9365ba80bbf4f959400054b2771ac5d041ed19415a8b488dc70a",
                "sha256:298f0553fd3ba8e002c4070a723a59cdb28eda579f3e243bc2ee397773f5398b",
                "sha256:2b063d41803b6a19703b845609c0b700913593de067b552a8b24dd8eeb8c9895",
                "sha256:2cb7e8f4f152f27dc93f30b5c7a98f6c748601ea65da359af734dd0cf3fa733f",
                "sha256:52d2472acbb8a56819a87aafdb8b5b6d2b3386e15c95bde56b281882529a7ded",
                "sha256:612add929bf3ba9d27b436cc8853f5acc337242d6b584203f207e364bb46cb12",
                "sha256:649ecab692fade3cbfcf967ff936496b0cfba0af00a55dfaacd82bdda5cb2279",
                "sha256:68d7baa80c74aaacbed597265ca2308f017859123231542ff8a5266d489e1858",
                "sha256:8d4c74177c26aadcfb4fd1de6c1c43c2bf822b3e0fc7a9b409eeaf84b3e92aaa",
                "sha256:971e2a414fce20cc5331fe791153513d076814d30a60cd7348466943e6e909e4",
                "sha256:9db70ffa8b280bb4de83f9739d514cd0735825e79eef3a61d312420b9f16b758",
                "sha256:b730add5267f873b3383c18cac4df2527ac4f0f0eed1c6cf37fcb437e25cf558",
                "sha256:bd659c11a4578af740782288cac141a322057a2e36920016e0fc7b25c5a4b686",
                "sha256:c601c6fdebc729df4438ec1f62275d6136a0dd14d332fc0e8ce3f7d2aadb4dd6",
                "sha256:d0877407359811f7b853b548a614aacd7dea83b0c0c84620a9a643f180060950"
            ],
            "index": "pypi",
            "version": "==1.2.4"
        },
        "passlib": {
            "hashes": [
                "sha256:aa6bca462b8d8bda89c70b382f0c298a20b5560af6cbfa2dce410c0a2fb669f1",
                "sha256:defd50f72b65c5402ab2c573830a6978e5f202ad0d984793c8dde2c4152ebe04"
            ],
            "index": "pypi",
            "version": "==1.7.4"
        },
        "pyasn1": {
            "hashes": [
                "sha256:39c7e2ec30515947ff4e87fb6f456dfc6e84857d34be479c9d4a4ba4bf46aa5d",
                "sha256:aef77c9fb94a3ac588e87841208bdec464471d9871bd5050a287cc9a475cd0ba"
            ],
            "version": "==0.4.8"
        },
        "pymongo": {
            "hashes": [
                "sha256:0384d76b409278ddb34ac19cdc4664511685959bf719adbdc051875ded4689aa",
                "sha256:05e2bda928a3a6bc6ddff9e5a8579d41928b75d7417b18f9a67c82bb52150ac6",
                "sha256:152e4ac3158b776135d8fce28d2ac06e682b885fcbe86690d66465f262ab244e",
                "sha256:180511abfef70feb022360b35f4863dd68e08334197089201d5c52208de9ca2e",
                "sha256:19d52c60dc37520385f538d6d1a4c40bc398e0885f4ed6a36ce10b631dab2852",
                "sha256:1d559a76ae87143ad96c2ecd6fdd38e691721e175df7ced3fcdc681b4638bca1",
                "sha256:210ec4a058480b9c3869082e52b66d80c4a48eda9682d7a569a1a5a48100ea54",
                "sha256:2163d736d6f62b20753be5da3dc07a188420b355f057fcbb3075b05ee6227b2f",
                "sha256:22ee2c94fee1e391735be63aa1c9af4c69fdcb325ae9e5e4ddff770248ef60a6",
                "sha256:28633868be21a187702a8613913e13d1987d831529358c29fc6f6670413df040",
                "sha256:29390c39ca873737689a0749c9c3257aad96b323439b11279fbc0ba8626ec9c5",
                "sha256:2aeb108da1ed8e066800fb447ba5ae89d560e6773d228398a87825ac3630452d",
                "sha256:322f6cc7bf23a264151ebc5229a92600c4b55ac83c83c91c9bab1ec92c888a8d",
                "sha256:34c15f5798f23488e509eae82fbf749c3d17db74379a88c07c869ece1aa806b9",
                "sha256:3873866534b6527e6863e742eb23ea2a539e3c7ee00ad3f9bec9da27dbaaff6f",
                "sha256:3dbc67754882d740f17809342892f0b24398770bd99d48c5cb5ba89f5f5dee4e",
                "sha256:413b18ac2222f5d961eb8d1c8dcca6c6ca176c8613636d8c13aa23abae7f7a21",
                "sha256:42f9ec9d77358f557fe17cc15e796c4d4d492ede1a30cba3664822cae66e97c5",
                "sha256:4ac387ac1be71b798d1c372a924f9c30352f30e684e06f086091297352698ac0",
                "sha256:4ca92e15fcf02e02e7c24b448a16599b98c9d0e6a46cd85cc50804450ebf7245",
                "sha256:4d959e929cec805c2bf391418b1121590b4e7d5cb00af7b1ba521443d45a0918",
                "sha256:5091aacbdb667b418b751157f48f6daa17142c4f9063d58e5a64c90b2afbdf9a",
                "sha256:5a03ae5ac85b04b2034a0689add9ff597b16d5e24066a87f6ab0e9fa67049156",
                "sha256:5e1341276ce8b7752db9aeac6bbb0cbe82a3f6a6186866bf6b4906d8d328d50b",
                "sha256:6043d251fac27ca04ff22ed8deb5ff7a43dc18e8a4a15b4c442d2a20fa313162",
                "sha256:610d5cbbfd026e2f6d15665af51e048e49b68363fedece2ed318cc8fe080dd94",
                "sha256:622a5157ffcd793d305387c1c9fb94185f496c8c9fd66dafb59de0807bc14ad7",
                "sha256:65b67637f0a25ac9d25efb13c1578eb065870220ffa82f132c5b2d8e43ac39c3",
                "sha256:66573c8c7808cce4f3b56c23cb7cad6c3d7f4c464b9016d35f5344ad743896d7",
                "sha256:66b688fc139c6742057795510e3b12c4acbf90d11af1eff9689a41d9c84478d6",
                "sha256:685b884fa41bd2913fd20af85866c4ff886b7cbb7e4833b918996aa5d45a04be",
                "sha256:6a5834e392c97f19f36670e34bf9d346d733ad89ee0689a6419dd737dfa4308a",
                "sha256:728313cc0d59d1a1a004f675607dcf5c711ced3f55e75d82b3f264fd758869f3",
                "sha256:733e1cfffc4cd99848230e2999c8a86e284c6af6746482f8ad2ad554dce14e39",
                "sha256:7814b2cf23aad23464859973c5cd2066ca2fd99e0b934acefbb0b728ac2525bf",
                "sha256:7c77801620e5e75fb9c7abae235d3cc45d212a67efa98f4972eef63e736a8daa",
                "sha256:7cd42c66d49ffb68dea065e1c8a4323e7ceab386e660fee9863d4fa227302ba9",
                "sha256:7d2ae2f7c50adec20fde46a73465de31a6a6fbb4903240f8b7304549752ca7a1",
                "sha256:87981008d565f647142869d99915cc4760b7725858da3d39ecb2a606e23f36fd",
                "sha256:92e2376ce3ca0e3e443b3c5c2bb5d584c7e59221edfb0035313c6306049ba55a",
                "sha256:950710f7370613a6bfa2ccd842b488c5b8072e83fb6b7d45d99110bf44651d06",
                "sha256:980527f4ccc6644855bb68056fe7835da6d06d37776a52df5bcc1882df57c3db",
                "sha256:9fbffc5bad4df99a509783cbd449ed0d24fcd5a450c28e7756c8f20eda3d2aa5",
                "sha256:a8b02e0119d6ee381a265d8d2450a38096f82916d895fed2dfd81d4c7a54d6e4",
                "sha256:b17e627844d86031c77147c40bf992a6e1114025a460874deeda6500d0f34862",
                "sha256:b1aa62903a2c5768b0001632efdea2e8da6c80abdd520c2e8a16001cc9affb23",
                "sha256:b32e4eed2ef19a20dfb57698497a9bc54e74efb2e260c003e9056c145f130dc7",
                "sha256:b44fa04720bbfd617b6aef036989c8c30435f11450c0a59136291d7b41ed647f",
                "sha256:b4535d98df83abebb572035754fb3d4ad09ce7449375fa09fa9ede2dbc87b62b",
                "sha256:bb6a5777bf558f444cd4883d617546182cfeff8f2d4acd885253f11a16740534",
                "sha256:bc2eb67387b8376120a2be6cba9d23f9d6a6c3828e00fb0a64c55ad7b54116d1",
                "sha256:bd351ceb2decd23d523fc50bad631ee9ae6e97e7cdc355ce5600fe310484f96e",
                "sha256:bf70097bd497089f1baabf9cbb3ec4f69c022dc7a70c41ba9c238fa4d0fff7ab",
                "sha256:c7fd18d4b7939408df9315fedbdb05e179760960a92b3752498e2fcd03f24c3d",
                "sha256:cc359e408712faf9ea775f4c0ec8f2bfc843afe47747a657808d9595edd34d71",
                "sha256:cd8fc35d4c0c717cc29b0cb894871555cb7137a081e179877ecc537e2607f0b9",
                "sha256:daa44cefde19978af57ac1d50413cd86ebf2b497328e7a27832f5824bda47439",
                "sha256:db5098587f58fbf8582d9bda2462762b367207246d3e19623782fb449c3c5fcc",
                "sha256:db6fd53ef5f1914ad801830406440c3bfb701e38a607eda47c38adba267ba300",
                "sha256:e1414599a97554d451e441afb362dbee1505e4550852c0068370d843757a3fe2",
                "sha256:ee42a8f850143ae7c67ea09a183a6a4ad8d053e1dbd9a1134e21a7b5c1bc6c73",
                "sha256:f23abcf6eca5859a2982beadfb5111f8c5e76e30ff99aaee3c1c327f814f9f10",
                "sha256:f6748c447feeadda059719ef5ab1fb9d84bd370e205b20049a0e8b45ef4ad593"
            ],
            "index": "pypi",
            "version": "==3.11.3"
        },
        "python-dateutil": {
            "hashes": [
                "sha256:73ebfe9dbf22e832286dafa60473e4cd239f8592f699aa5adaf10050e6e1823c",
                "sha256:75bb3f31ea686f1197762692a9ee6a7550b59fc6ca3a1f4b5d7e32fb98e2da2a"
            ],
            "version": "==2.8.1"
        },
        "python-jose": {
            "hashes": [
                "sha256:4e4192402e100b5fb09de5a8ea6bcc39c36ad4526341c123d401e2561720335b",
                "sha256:67d7dfff599df676b04a996520d9be90d6cdb7e6dd10b4c7cacc0c3e2e92f2be"
            ],
            "index": "pypi",
            "version": "==3.2.0"
        },
        "pytz": {
            "hashes": [
                "sha256:83a4a90894bf38e243cf052c8b58f381bfe9a7a483f6a9cab140bc7f702ac4da",
                "sha256:eb10ce3e7736052ed3623d49975ce333bcd712c7bb19a58b9e2089d4057d0798"
            ],
            "index": "pypi",
            "version": "==2021.1"
        },
        "requests": {
            "hashes": [
                "sha256:27973dd4a904a4f13b263a19c866c13b92a39ed1c964655f025f3f8d3d75b804",
                "sha256:c210084e36a42ae6b9219e00e48287def368a26d03a048ddad7bfee44f75871e"
            ],
            "index": "pypi",
            "version": "==2.25.1"
        },
        "rsa": {
            "hashes": [
                "sha256:78f9a9bf4e7be0c5ded4583326e7461e3a3c5aae24073648b4bdfa797d78c9d2",
                "sha256:9d689e6ca1b3038bc82bf8d23e944b6b6037bc02301a574935b2dd946e0353b9"
            ],
            "version": "==4.7.2"
        },
        "six": {
            "hashes": [
                "sha256:1e61c37477a1626458e36f7b1d82aa5c9b094fa4802892072e49de9c60c4c926",
                "sha256:8abb2f1d86890a2dfb989f9a77cfcfd3e47c2a354b01111771326f8aa26e0254"
            ],
            "version": "==1.16.0"
        },
        "tzlocal": {
            "hashes": [
                "sha256:643c97c5294aedc737780a49d9df30889321cbe1204eac2c2ec6134035a92e44",
                "sha256:e2cb6c6b5b604af38597403e9852872d7f534962ae2954c7f35efcb1ccacf4a4"
            ],
            "version": "==2.1"
        },
        "urllib3": {
            "hashes": [
                "sha256:753a0374df26658f99d826cfe40394a686d05985786d946fbe4165b5148f5a7c",
                "sha256:a7acd0977125325f516bda9735fa7142b909a8d01e8b2e4c8108d0984e6e0098"
            ],
            "version": "==1.26.5"
        },
        "websocket-client": {
            "hashes": [
                "sha256:44b5df8f08c74c3d82d28100fdc81f4536809ce98a17f0757557813275fbb663",
                "sha256:63509b41d158ae5b7f67eb4ad20fecbb4eee99434e73e140354dc3ff8e09716f"
            ],
            "index": "pypi",
            "version": "==0.58.0"
        },
        "werkzeug": {
            "hashes": [
                "sha256:1de1db30d010ff1af14a009224ec49ab2329ad2cde454c8a708130642d579c42",
                "sha256:6c1ec500dcdba0baa27600f6a22f6333d8b662d22027ff9f6202e3367413caa8"
            ],
            "version": "==2.0.1"
        },
        "wtforms": {
            "extras": [
                "email"
            ],
            "hashes": [
                "sha256:7b504fc724d0d1d4d5d5c114e778ec88c37ea53144683e084215eed5155ada4c",
                "sha256:81195de0ac94fbc8368abbaf9197b88c4f3ffd6c2719b5bf5fc9da744f3d829c"
            ],
            "version": "==2.3.3"
        }
    },
    "develop": {
        "astroid": {
            "hashes": [
<<<<<<< HEAD
                "sha256:3c9a2d84354185d13213ff2640ec03d39168dbcd13648abc84fb13ca3b2e2761",
                "sha256:d66a600e1602736a0f24f725a511b0e50d12eb18f54b31ec276d2c26a0a62c6a"
            ],
            "version": "==2.5.7"
=======
                "sha256:4db03ab5fc3340cf619dbc25e42c2cc3755154ce6009469766d7143d1fc2ee4e",
                "sha256:8a398dfce302c13f14bab13e2b14fe385d32b73f4e4853b9bdfb64598baa1975"
            ],
            "version": "==2.5.6"
>>>>>>> 360e4af1
        },
        "autopep8": {
            "hashes": [
                "sha256:5454e6e9a3d02aae38f866eec0d9a7de4ab9f93c10a273fb0340f3d6d09f7514",
                "sha256:f01b06a6808bc31698db907761e5890eb2295e287af53f6693b39ce55454034a"
            ],
            "index": "pypi",
            "version": "==1.5.6"
        },
        "flake8": {
            "hashes": [
                "sha256:07528381786f2a6237b061f6e96610a4167b226cb926e2aa2b6b1d78057c576b",
                "sha256:bf8fd333346d844f616e8d47905ef3a3384edae6b4e9beb0c5101e25e3110907"
            ],
            "index": "pypi",
            "version": "==3.9.2"
        },
        "isort": {
            "hashes": [
                "sha256:0a943902919f65c5684ac4e0154b1ad4fac6dcaa5d9f3426b732f1c8b5419be6",
                "sha256:2bb1680aad211e3c9944dbce1d4ba09a989f04e238296c87fe2139faa26d655d"
            ],
            "index": "pypi",
            "version": "==5.8.0"
        },
        "lazy-object-proxy": {
            "hashes": [
                "sha256:17e0967ba374fc24141738c69736da90e94419338fd4c7c7bef01ee26b339653",
                "sha256:1fee665d2638491f4d6e55bd483e15ef21f6c8c2095f235fef72601021e64f61",
                "sha256:22ddd618cefe54305df49e4c069fa65715be4ad0e78e8d252a33debf00f6ede2",
                "sha256:24a5045889cc2729033b3e604d496c2b6f588c754f7a62027ad4437a7ecc4837",
                "sha256:410283732af311b51b837894fa2f24f2c0039aa7f220135192b38fcc42bd43d3",
                "sha256:4732c765372bd78a2d6b2150a6e99d00a78ec963375f236979c0626b97ed8e43",
                "sha256:489000d368377571c6f982fba6497f2aa13c6d1facc40660963da62f5c379726",
                "sha256:4f60460e9f1eb632584c9685bccea152f4ac2130e299784dbaf9fae9f49891b3",
                "sha256:5743a5ab42ae40caa8421b320ebf3a998f89c85cdc8376d6b2e00bd12bd1b587",
                "sha256:85fb7608121fd5621cc4377a8961d0b32ccf84a7285b4f1d21988b2eae2868e8",
                "sha256:9698110e36e2df951c7c36b6729e96429c9c32b3331989ef19976592c5f3c77a",
                "sha256:9d397bf41caad3f489e10774667310d73cb9c4258e9aed94b9ec734b34b495fd",
                "sha256:b579f8acbf2bdd9ea200b1d5dea36abd93cabf56cf626ab9c744a432e15c815f",
                "sha256:b865b01a2e7f96db0c5d12cfea590f98d8c5ba64ad222300d93ce6ff9138bcad",
                "sha256:bf34e368e8dd976423396555078def5cfc3039ebc6fc06d1ae2c5a65eebbcde4",
                "sha256:c6938967f8528b3668622a9ed3b31d145fab161a32f5891ea7b84f6b790be05b",
                "sha256:d1c2676e3d840852a2de7c7d5d76407c772927addff8d742b9808fe0afccebdf",
                "sha256:d7124f52f3bd259f510651450e18e0fd081ed82f3c08541dffc7b94b883aa981",
                "sha256:d900d949b707778696fdf01036f58c9876a0d8bfe116e8d220cfd4b15f14e741",
                "sha256:ebfd274dcd5133e0afae738e6d9da4323c3eb021b3e13052d8cbd0e457b1256e",
                "sha256:ed361bb83436f117f9917d282a456f9e5009ea12fd6de8742d1a4752c3017e93",
                "sha256:f5144c75445ae3ca2057faac03fda5a902eff196702b0a24daf1d6ce0650514b"
            ],
            "version": "==1.6.0"
        },
        "mccabe": {
            "hashes": [
                "sha256:ab8a6258860da4b6677da4bd2fe5dc2c659cff31b3ee4f7f5d64e79735b80d42",
                "sha256:dd8d182285a0fe56bace7f45b5e7d1a6ebcbf524e8f3bd87eb0f125271b8831f"
            ],
            "version": "==0.6.1"
        },
        "pycodestyle": {
            "hashes": [
                "sha256:514f76d918fcc0b55c6680472f0a37970994e07bbb80725808c17089be302068",
                "sha256:c389c1d06bf7904078ca03399a4816f974a1d590090fecea0c63ec26ebaf1cef"
            ],
            "version": "==2.7.0"
        },
        "pyflakes": {
            "hashes": [
                "sha256:7893783d01b8a89811dd72d7dfd4d84ff098e5eed95cfa8905b22bbffe52efc3",
                "sha256:f5bc8ecabc05bb9d291eb5203d6810b49040f6ff446a756326104746cc00c1db"
            ],
            "version": "==2.3.1"
        },
        "pylint": {
            "hashes": [
                "sha256:0a049c5d47b629d9070c3932d13bff482b12119b6a241a93bc460b0be16953c8",
                "sha256:792b38ff30903884e4a9eab814ee3523731abd3c463f3ba48d7b627e87013484"
            ],
            "index": "pypi",
            "version": "==2.8.3"
        },
        "toml": {
            "hashes": [
                "sha256:806143ae5bfb6a3c6e736a764057db0e6a0e05e338b5630894a5f779cabb4f9b",
                "sha256:b3bda1d108d5dd99f4a20d24d9c348e91c4db7ab1b749200bded2f839ccbe68f"
            ],
            "version": "==0.10.2"
        },
        "wrapt": {
            "hashes": [
                "sha256:b62ffa81fb85f4332a4f609cab4ac40709470da05643a082ec1eb88e6d9b97d7"
            ],
            "version": "==1.12.1"
        }
    }
}<|MERGE_RESOLUTION|>--- conflicted
+++ resolved
@@ -395,17 +395,13 @@
     "develop": {
         "astroid": {
             "hashes": [
-<<<<<<< HEAD
                 "sha256:3c9a2d84354185d13213ff2640ec03d39168dbcd13648abc84fb13ca3b2e2761",
                 "sha256:d66a600e1602736a0f24f725a511b0e50d12eb18f54b31ec276d2c26a0a62c6a"
             ],
             "version": "==2.5.7"
-=======
                 "sha256:4db03ab5fc3340cf619dbc25e42c2cc3755154ce6009469766d7143d1fc2ee4e",
                 "sha256:8a398dfce302c13f14bab13e2b14fe385d32b73f4e4853b9bdfb64598baa1975"
             ],
-            "version": "==2.5.6"
->>>>>>> 360e4af1
         },
         "autopep8": {
             "hashes": [
