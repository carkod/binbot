--- conflicted
+++ resolved
@@ -70,13 +70,9 @@
     toastr[type](name, message);
 }
 
-<<<<<<< HEAD
 const roundDecimals = (num, decimals = 2) => {
     const number = Math.round(((num) + Number.EPSILON) * Math.pow(10, decimals)) / Math.pow(10, decimals);
     return number;
 }
 
-export { checkValue, checkMinValue, checkBalance, getCurrentPairBalance, toPercentage, percentageToFloat, dataHeaders, replaceZeros, listCssColors, addNotification, roundDecimals };
-=======
-export { checkValue, checkMinValue, checkBalance, getCurrentPairBalance, toPercentage, percentageToFloat, dataHeaders, replaceZeros, listCssColors, addNotification };
->>>>>>> de445cae
+export { checkValue, checkMinValue, checkBalance, getCurrentPairBalance, toPercentage, percentageToFloat, dataHeaders, replaceZeros, listCssColors, addNotification, roundDecimals };